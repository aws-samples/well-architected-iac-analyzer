import React from 'react';
import ChatBubble from '@cloudscape-design/chat-components/chat-bubble';
import FileTokenGroup from '@cloudscape-design/components/file-token-group';
import SpaceBetween from '@cloudscape-design/components/space-between';
import { Message } from './types';
import { ChatBubbleAvatar, Actions } from './utils/common-components';
import { Box } from '@cloudscape-design/components';
import { AUTHORS, fileTokenGroupI18nStrings } from './utils/config';
import ReactMarkdown from 'react-markdown';
<<<<<<< HEAD
import CodeBlock from '../utils/CodeBlock';
=======
import { useLanguage } from '../../contexts/LanguageContext';
>>>>>>> 6c89bb4f
import './styles.css';

interface ChatMessageProps {
    message: Message;
    hideAvatar?: boolean;
}

export const ChatMessage: React.FC<ChatMessageProps> = ({ message, hideAvatar = false }) => {
    const { authorId, content, timestamp, files, isLoading } = message;
    const author = AUTHORS[authorId];
    const { strings } = useLanguage();

    return (
        <ChatBubble
            avatar={<ChatBubbleAvatar {...author} loading={isLoading} />}
            ariaLabel={`${author.name} at ${timestamp}`}
            type={authorId === 'gen-ai' ? 'incoming' : 'outgoing'}
            hideAvatar={hideAvatar}
            actions={authorId === 'gen-ai' ? <Actions content={content} authorId={authorId} /> : undefined}
            showLoadingBar={isLoading}
        >
            <SpaceBetween size="xs">
                <div>
                    {isLoading ? (
                        <Box color="text-status-inactive">{strings.chat.generatingResponse}</Box>
                    ) : authorId === 'gen-ai' ? (
                        <div className="markdown-content">
                            <ReactMarkdown
                                components={{
                                    code: CodeBlock
                                }}
                            >
                                {content}
                            </ReactMarkdown>
                        </div>
                    ) : (
                        content
                    )}
                </div>

                {files && files.length > 0 && (
                    <FileTokenGroup
                        readOnly
                        items={files.map(file => ({ file }))}
                        limit={3}
                        onDismiss={() => {/* Empty function for read-only token */ }}
                        alignment="horizontal"
                        showFileThumbnail={true}
                        i18nStrings={fileTokenGroupI18nStrings}
                    />
                )}
            </SpaceBetween>
        </ChatBubble>
    );
};

export default ChatMessage;<|MERGE_RESOLUTION|>--- conflicted
+++ resolved
@@ -7,11 +7,8 @@
 import { Box } from '@cloudscape-design/components';
 import { AUTHORS, fileTokenGroupI18nStrings } from './utils/config';
 import ReactMarkdown from 'react-markdown';
-<<<<<<< HEAD
 import CodeBlock from '../utils/CodeBlock';
-=======
 import { useLanguage } from '../../contexts/LanguageContext';
->>>>>>> 6c89bb4f
 import './styles.css';
 
 interface ChatMessageProps {
